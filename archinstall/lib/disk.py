import glob, re, os, json, time, hashlib
import pathlib, traceback
from collections import OrderedDict
from .exceptions import DiskError
from .general import *
from .output import log, LOG_LEVELS
from .storage import storage
from .hardware import hasUEFI

ROOT_DIR_PATTERN = re.compile('^.*?/devices')
GPT = 0b00000001
MBR = 0b00000010

#import ctypes
#import ctypes.util
#libc = ctypes.CDLL(ctypes.util.find_library('c'), use_errno=True)
#libc.mount.argtypes = (ctypes.c_char_p, ctypes.c_char_p, ctypes.c_char_p, ctypes.c_ulong, ctypes.c_char_p)

class BlockDevice():
	def __init__(self, path, info=None):
		if not info:
			# If we don't give any information, we need to auto-fill it.
			# Otherwise any subsequent usage will break.
			info = all_disks()[path].info

		self.path = path
		self.info = info
		self.part_cache = OrderedDict()
		# TODO: Currently disk encryption is a BIT missleading.
		#       It's actually partition-encryption, but for future-proofing this
		#       I'm placing the encryption password on a BlockDevice level.
		self.encryption_passwoed = None

	def __repr__(self, *args, **kwargs):
		return f"BlockDevice({self.device})"

	def __iter__(self):
		for partition in self.partitions:
			yield self.partitions[partition]

	def __getitem__(self, key, *args, **kwargs):
		if key not in self.info:
			raise KeyError(f'{self} does not contain information: "{key}"')
		return self.info[key]

	def json(self):
		"""
		json() has precedence over __dump__, so this is a way
		to give less/partial information for user readability.
		"""
		return {
			'path' : self.path,
			'size' : self.info['size'] if 'size' in self.info else '<unknown>',
			'model' : self.info['model'] if 'model' in self.info else '<unknown>'
		}

	def __dump__(self):
		return {
			'path': self.path,
			'info': self.info,
			'partition_cache': self.part_cache
		}

	@property
	def device(self):
		"""
		Returns the actual device-endpoint of the BlockDevice.
		If it's a loop-back-device it returns the back-file,
		If it's a ATA-drive it returns the /dev/X device
		And if it's a crypto-device it returns the parent device
		"""
		if "type" not in self.info:
			raise DiskError(f'Could not locate backplane info for "{self.path}"')

		if self.info['type'] == 'loop':
			for drive in json.loads(b''.join(sys_command(f'losetup --json', hide_from_log=True)).decode('UTF_8'))['loopdevices']:
				if not drive['name'] == self.path: continue

				return drive['back-file']
		elif self.info['type'] == 'disk':
			return self.path
		elif self.info['type'] == 'crypt':
			if 'pkname' not in self.info:
				raise DiskError(f'A crypt device ({self.path}) without a parent kernel device name.')
			return f"/dev/{self.info['pkname']}"

	#	if not stat.S_ISBLK(os.stat(full_path).st_mode):
	#		raise DiskError(f'Selected disk "{full_path}" is not a block device.')

	@property
	def partitions(self):
		o = b''.join(sys_command(f'partprobe {self.path}'))

		#o = b''.join(sys_command('/usr/bin/lsblk -o name -J -b {dev}'.format(dev=dev)))
		o = b''.join(sys_command(f'/usr/bin/lsblk -J {self.path}'))

		if b'not a block device' in o:
			raise DiskError(f'Can not read partitions off something that isn\'t a block device: {self.path}')

		if not o[:1] == b'{':
			raise DiskError(f'Error getting JSON output from:', f'/usr/bin/lsblk -J {self.path}')

		r = json.loads(o.decode('UTF-8'))
		if len(r['blockdevices']) and 'children' in r['blockdevices'][0]:
			root_path = f"/dev/{r['blockdevices'][0]['name']}"
			for part in r['blockdevices'][0]['children']:
				part_id = part['name'][len(os.path.basename(self.path)):]
				if part_id not in self.part_cache:
					## TODO: Force over-write even if in cache?
					if part_id not in self.part_cache or self.part_cache[part_id].size != part['size']:
						self.part_cache[part_id] = Partition(root_path + part_id, self, part_id=part_id, size=part['size'])

		return {k: self.part_cache[k] for k in sorted(self.part_cache)}

	@property
	def partition(self):
		all_partitions = self.partitions
		return [all_partitions[k] for k in all_partitions]

	@property
	def partition_table_type(self):
		return GPT

	def has_partitions(self):
		return len(self.partitions)

	def has_mount_point(self, mountpoint):
		for partition in self.partitions:
			if self.partitions[partition].mountpoint == mountpoint:
				return True
		return False

	def flush_cache(self):
		self.part_cache = OrderedDict()

class Partition():
	def __init__(self, path :str, block_device :BlockDevice, part_id=None, size=-1, filesystem=None, mountpoint=None, encrypted=False, autodetect_filesystem=True):
		if not part_id:
			part_id = os.path.basename(path)

		self.block_device = block_device
		self.path = path
		self.part_id = part_id
		self.mountpoint = mountpoint
		self.target_mountpoint = mountpoint
		self.filesystem = filesystem
		self.size = size # TODO: Refresh?
		self._encrypted = None
		self.encrypted = encrypted
		self.allow_formatting = False # A fail-safe for unconfigured partitions, such as windows NTFS partitions.

		if mountpoint:
			self.mount(mountpoint)

		mount_information = get_mount_info(self.path)
		
		if self.mountpoint != mount_information.get('target', None) and mountpoint:
			raise DiskError(f"{self} was given a mountpoint but the actual mountpoint differs: {mount_information.get('target', None)}")

		if (target := mount_information.get('target', None)):
			self.mountpoint = target

		if not self.filesystem and autodetect_filesystem:
			if (fstype := mount_information.get('fstype', get_filesystem_type(self.real_device))):
				self.filesystem = fstype

		if self.filesystem == 'crypto_LUKS':
			self.encrypted = True

	def __lt__(self, left_comparitor):
		if type(left_comparitor) == Partition:
			left_comparitor = left_comparitor.path
		else:
			left_comparitor = str(left_comparitor)
		return self.path < left_comparitor # Not quite sure the order here is correct. But /dev/nvme0n1p1 comes before /dev/nvme0n1p5 so seems correct.

	def __repr__(self, *args, **kwargs):
		mount_repr = ''
		if self.mountpoint:
			mount_repr = f", mounted={self.mountpoint}"
		elif self.target_mountpoint:
			mount_repr = f", rel_mountpoint={self.target_mountpoint}"

		if self._encrypted:
			return f'Partition(path={self.path}, real_device={self.real_device}, fs={self.filesystem}{mount_repr})'
		else:
			return f'Partition(path={self.path}, fs={self.filesystem}{mount_repr})'

	@property
	def encrypted(self):
		return self._encrypted

	@encrypted.setter
	def encrypted(self, value :bool):
		if value:
			log(f'Marking {self} as encrypted: {value}', level=LOG_LEVELS.Debug)
			log(f"Callstrack when marking the partition: {''.join(traceback.format_stack())}", level=LOG_LEVELS.Debug)

		self._encrypted = value

	@property
	def real_device(self):
		if not self._encrypted:
			return self.path
		else:
			for blockdevice in json.loads(b''.join(sys_command('lsblk -J')).decode('UTF-8'))['blockdevices']:
				if (parent := self.find_parent_of(blockdevice, os.path.basename(self.path))):
					return f"/dev/{parent}"
		#	raise DiskError(f'Could not find appropriate parent for encrypted partition {self}')
		return self.path

	def detect_inner_filesystem(self, password):
		log(f'Trying to detect inner filesystem format on {self} (This might take a while)', level=LOG_LEVELS.Info)
		from .luks import luks2

		try:
			with luks2(self, 'luksloop', password, auto_unmount=True) as unlocked_device:
				return unlocked_device.filesystem
		except SysCallError:
			return None

	def has_content(self):
		if not get_filesystem_type(self.path):
			return False
		
		temporary_mountpoint = '/tmp/'+hashlib.md5(bytes(f"{time.time()}", 'UTF-8')+os.urandom(12)).hexdigest()
		temporary_path = pathlib.Path(temporary_mountpoint)

		temporary_path.mkdir(parents=True, exist_ok=True)
		if (handle := sys_command(f'/usr/bin/mount {self.path} {temporary_mountpoint}')).exit_code != 0:
			raise DiskError(f'Could not mount and check for content on {self.path} because: {b"".join(handle)}')
		
		files = len(glob.glob(f"{temporary_mountpoint}/*"))
		sys_command(f'/usr/bin/umount {temporary_mountpoint}')

		temporary_path.rmdir()

		return True if files > 0 else False

	def safe_to_format(self):
		if self.allow_formatting is False:
			log(f"Partition {self} is not marked for formatting.", level=LOG_LEVELS.Debug)
			return False
		elif self.target_mountpoint == '/boot' and self.has_content():
			log(f"Partition {self} is a boot partition and has content inside.", level=LOG_LEVELS.Debug)
			return False

		return True

	def encrypt(self, *args, **kwargs):
		"""
		A wrapper function for luks2() instances and the .encrypt() method of that instance.
		"""
		from .luks import luks2

		if not self._encrypted:
			raise DiskError(f"Attempting to encrypt a partition that was not marked for encryption: {self}")

		if not self.safe_to_format():
			log(f"Partition {self} was marked as protected but encrypt() was called on it!", level=LOG_LEVELS.Error, fg="red")
			return False

		handle = luks2(self, None, None)
		return handle.encrypt(self, *args, **kwargs)

	def format(self, filesystem=None, path=None, allow_formatting=None, log_formating=True):
		"""
		Format can be given an overriding path, for instance /dev/null to test
		the formating functionality and in essence the support for the given filesystem.
		"""
		if filesystem is None:
			filesystem = self.filesystem

		if path is None:
			path = self.path
		if allow_formatting is None:
			allow_formatting = self.allow_formatting

		# To avoid "unable to open /dev/x: No such file or directory"
		start_wait = time.time()
		while pathlib.Path(path).exists() is False and time.time() - start_wait < 10:
			time.sleep(0.025)

		if not allow_formatting:
			raise PermissionError(f"{self} is not formatable either because instance is locked ({self.allow_formatting}) or a blocking flag was given ({allow_formatting})")

		if log_formating:
			log(f'Formatting {path} -> {filesystem}', level=LOG_LEVELS.Info)

		if filesystem == 'btrfs':
			o = b''.join(sys_command(f'/usr/bin/mkfs.btrfs -f {path}'))
			if b'UUID' not in o:
				raise DiskError(f'Could not format {path} with {filesystem} because: {o}')
			self.filesystem = 'btrfs'

		elif filesystem == 'vfat':
			o = b''.join(sys_command(f'/usr/bin/mkfs.vfat -F32 {path}'))
			if (b'mkfs.fat' not in o and b'mkfs.vfat' not in o) or b'command not found' in o:
				raise DiskError(f'Could not format {path} with {filesystem} because: {o}')
			self.filesystem = 'vfat'

		elif filesystem == 'ext4':
			if (handle := sys_command(f'/usr/bin/mkfs.ext4 -F {path}')).exit_code != 0:
				raise DiskError(f'Could not format {path} with {filesystem} because: {b"".join(handle)}')
			self.filesystem = 'ext4'

		elif filesystem == 'xfs':
			if (handle := sys_command(f'/usr/bin/mkfs.xfs -f {path}')).exit_code != 0:
				raise DiskError(f'Could not format {path} with {filesystem} because: {b"".join(handle)}')
			self.filesystem = 'xfs'

		elif filesystem == 'f2fs':
			if (handle := sys_command(f'/usr/bin/mkfs.f2fs -f {path}')).exit_code != 0:
				raise DiskError(f'Could not format {path} with {filesystem} because: {b"".join(handle)}')
			self.filesystem = 'f2fs'

		elif filesystem == 'crypto_LUKS':
		#	from .luks import luks2
		#	encrypted_partition = luks2(self, None, None)
		#	encrypted_partition.format(path)
			self.filesystem = 'crypto_LUKS'

		else:
			raise UnknownFilesystemFormat(f"Fileformat '{filesystem}' is not yet implemented.")

		if get_filesystem_type(path) == 'crypto_LUKS' or get_filesystem_type(self.real_device) == 'crypto_LUKS':
			self.encrypted = True
		else:
			self.encrypted = False

		return True

	def find_parent_of(self, data, name, parent=None):
		if data['name'] == name:
			return parent
		elif 'children' in data:
			for child in data['children']:
				if (parent := self.find_parent_of(child, name, parent=data['name'])):
					return parent

	def mount(self, target, fs=None, options=''):
		if not self.mountpoint:
			log(f'Mounting {self} to {target}', level=LOG_LEVELS.Info)
			if not fs:
				if not self.filesystem: raise DiskError(f'Need to format (or define) the filesystem on {self} before mounting.')
				fs = self.filesystem
			## libc has some issues with loop devices, defaulting back to sys calls
		#	ret = libc.mount(self.path.encode(), target.encode(), fs.encode(), 0, options.encode())
		#	if ret < 0:
		#		errno = ctypes.get_errno()
		#		raise OSError(errno, f"Error mounting {self.path} ({fs}) on {target} with options '{options}': {os.strerror(errno)}")
			if sys_command(f'/usr/bin/mount {self.path} {target}').exit_code == 0:
				self.mountpoint = target
				return True

	def unmount(self):
		try:
			exit_code = sys_command(f'/usr/bin/umount {self.path}').exit_code
		except SysCallError as err:
			exit_code = err.exit_code

			# Without to much research, it seams that low error codes are errors.
			# And above 8k is indicators such as "/dev/x not mounted.".
			# So anything in between 0 and 8k are errors (?).
			if exit_code > 0 and exit_code < 8000:
				raise err

		self.mountpoint = None
		return True

	def umount(self):
		return self.unmount()

	def filesystem_supported(self):
		"""
		The support for a filesystem (this partition) is tested by calling
		partition.format() with a path set to '/dev/null' which returns two exceptions:
		 1. SysCallError saying that /dev/null is not formattable - but the filesystem is supported
		 2. UnknownFilesystemFormat that indicates that we don't support the given filesystem type
		"""
		try:
			self.format(self.filesystem, '/dev/null', log_formating=False, allow_formatting=True)
		except SysCallError:
			pass # We supported it, but /dev/null is not formatable as expected so the mkfs call exited with an error code
		except UnknownFilesystemFormat as err:
			raise err
		return True

class Filesystem():
	# TODO:
	#   When instance of a HDD is selected, check all usages and gracefully unmount them
	#   as well as close any crypto handles.
	def __init__(self, blockdevice):
		self.blockdevice = blockdevice
		if hasUEFI():
			self.mode = GPT
		else:
			self.mode = MBR

	def __enter__(self, *args, **kwargs):
		if self.blockdevice.keep_partitions is False:
			log(f'Wiping {self.blockdevice} by using partition format {self.mode}', level=LOG_LEVELS.Debug)
			if self.mode == GPT:
				if self.raw_parted(f'{self.blockdevice.device} mklabel gpt').exit_code == 0:
					self.blockdevice.flush_cache()
					return self
				else:
					raise DiskError(f'Problem setting the partition format to GPT:', f'/usr/bin/parted -s {self.blockdevice.device} mklabel gpt')
			elif self.mode == MBR:
				if sys_command(f'/usr/bin/parted -s {self.blockdevice.device} mklabel msdos').exit_code == 0:
					return self
				else:
					raise DiskError(f'Problem setting the partition format to GPT:', f'/usr/bin/parted -s {self.blockdevice.device} mklabel msdos')
			else:
				raise DiskError(f'Unknown mode selected to format in: {self.mode}')
		
		# TODO: partition_table_type is hardcoded to GPT at the moment. This has to be changed.
		elif self.mode == self.blockdevice.partition_table_type:
			log(f'Kept partition format {self.mode} for {self.blockdevice}', level=LOG_LEVELS.Debug)
		else:
			raise DiskError(f'The selected partition table format {self.mode} does not match that of {self.blockdevice}.')

		return self

	def __repr__(self):
		return f"Filesystem(blockdevice={self.blockdevice}, mode={self.mode})"

	def __exit__(self, *args, **kwargs):
		# TODO: https://stackoverflow.com/questions/28157929/how-to-safely-handle-an-exception-inside-a-context-manager
		if len(args) >= 2 and args[1]:
			raise args[1]
		b''.join(sys_command(f'sync'))
		return True

	def find_partition(self, mountpoint):
		for partition in self.blockdevice:
			if partition.target_mountpoint == mountpoint or partition.mountpoint == mountpoint:
				return partition

	def raw_parted(self, string:str):
		x = sys_command(f'/usr/bin/parted -s {string}')
		log(f"'parted -s {string}' returned: {b''.join(x)}", level=LOG_LEVELS.Debug)
		return x

	def parted(self, string:str):
		"""
		Performs a parted execution of the given string

		:param string: A raw string passed to /usr/bin/parted -s <string>
		:type string: str
		"""
		return self.raw_parted(string).exit_code

<<<<<<< HEAD
	def use_entire_disk(self, root_filesystem_type='ext4', encrypt_root_partition=True):
		self.add_partition('primary', start='1MiB', end='513MiB', format='vfat')
		#TODO: figure out what do for bios, we don't need a seprate partion for the bootloader
		if hasUEFI():
			self.set_name(0, 'EFI')
			self.set(0, 'boot on')
=======
	def use_entire_disk(self, root_filesystem_type='ext4'):
		log(f"Using and formatting the entire {self.blockdevice}.", level=LOG_LEVELS.Debug)
		self.add_partition('primary', start='1MiB', end='513MiB', format='fat32')
		self.set_name(0, 'EFI')
		self.set(0, 'boot on')
>>>>>>> 2c90f02b
		# TODO: Probably redundant because in GPT mode 'esp on' is an alias for "boot on"?
		# https://www.gnu.org/software/parted/manual/html_node/set.html
			self.set(0, 'esp on')
			self.add_partition('primary', start='513MiB', end='100%')

<<<<<<< HEAD
			self.blockdevice.partition[0].filesystem = 'vfat'
			self.blockdevice.partition[1].filesystem = root_filesystem_type
=======
		self.blockdevice.partition[0].filesystem = 'vfat'
		self.blockdevice.partition[1].filesystem = root_filesystem_type
		log(f"Set the root partition {self.blockdevice.partition[1]} to use filesystem {root_filesystem_type}.", level=LOG_LEVELS.Debug)
>>>>>>> 2c90f02b

			self.blockdevice.partition[0].target_mountpoint = '/boot'
			self.blockdevice.partition[1].target_mountpoint = '/'

		self.blockdevice.partition[0].allow_formatting = True
		self.blockdevice.partition[1].allow_formatting = True

	def add_partition(self, type, start, end, format=None):
		log(f'Adding partition to {self.blockdevice}', level=LOG_LEVELS.Info)
		
		previous_partitions = self.blockdevice.partitions
		if self.mode == MBR:
			if len(self.blockdevice.partitions())>3:
				DiskError("Too many partitions on disk, MBR disks can only have 3 parimary partitions")
		if format:
			partitioning = self.parted(f'{self.blockdevice.device} mkpart {type} {format} {start} {end}') == 0
		else:
			partitioning = self.parted(f'{self.blockdevice.device} mkpart {type} {start} {end}') == 0

		if partitioning:
			start_wait = time.time()
			while previous_partitions == self.blockdevice.partitions:
				time.sleep(0.025) # Let the new partition come up in the kernel
				if time.time() - start_wait > 10:
					raise DiskError(f"New partition never showed up after adding new partition on {self} (timeout 10 seconds).")

			return True

	def set_name(self, partition:int, name:str):
		return self.parted(f'{self.blockdevice.device} name {partition+1} "{name}"') == 0

	def set(self, partition:int, string:str):
		return self.parted(f'{self.blockdevice.device} set {partition+1} {string}') == 0

def device_state(name, *args, **kwargs):
	# Based out of: https://askubuntu.com/questions/528690/how-to-get-list-of-all-non-removable-disk-device-names-ssd-hdd-and-sata-ide-onl/528709#528709
	if os.path.isfile('/sys/block/{}/device/block/{}/removable'.format(name, name)):
		with open('/sys/block/{}/device/block/{}/removable'.format(name, name)) as f:
			if f.read(1) == '1':
				return

	path = ROOT_DIR_PATTERN.sub('', os.readlink('/sys/block/{}'.format(name)))
	hotplug_buses = ("usb", "ieee1394", "mmc", "pcmcia", "firewire")
	for bus in hotplug_buses:
		if os.path.exists('/sys/bus/{}'.format(bus)):
			for device_bus in os.listdir('/sys/bus/{}/devices'.format(bus)):
				device_link = ROOT_DIR_PATTERN.sub('', os.readlink('/sys/bus/{}/devices/{}'.format(bus, device_bus)))
				if re.search(device_link, path):
					return
	return True

# lsblk --json -l -n -o path
def all_disks(*args, **kwargs):
	kwargs.setdefault("partitions", False)
	drives = OrderedDict()
	#for drive in json.loads(sys_command(f'losetup --json', *args, **lkwargs, hide_from_log=True)).decode('UTF_8')['loopdevices']:
	for drive in json.loads(b''.join(sys_command(f'lsblk --json -l -n -o path,size,type,mountpoint,label,pkname,model', *args, **kwargs, hide_from_log=True)).decode('UTF_8'))['blockdevices']:
		if not kwargs['partitions'] and drive['type'] == 'part': continue

		drives[drive['path']] = BlockDevice(drive['path'], drive)
	return drives

def convert_to_gigabytes(string):
	unit = string.strip()[-1]
	size = float(string.strip()[:-1])

	if unit == 'M':
		size = size/1024
	elif unit == 'T':
		size = size*1024

	return size

def harddrive(size=None, model=None, fuzzy=False):
	collection = all_disks()
	for drive in collection:
		if size and convert_to_gigabytes(collection[drive]['size']) != size:
			continue
		if model and (collection[drive]['model'] is None or collection[drive]['model'].lower() != model.lower()):
			continue

		return collection[drive]

def get_mount_info(path):
	try:
		output = b''.join(sys_command(f'/usr/bin/findmnt --json {path}'))
	except SysCallError:
		return {}

	output = output.decode('UTF-8')
	output = json.loads(output)
	if 'filesystems' in output:
		if len(output['filesystems']) > 1:
			raise DiskError(f"Path '{path}' contains multiple mountpoints: {output['filesystems']}")

		return output['filesystems'][0]

def get_filesystem_type(path):
	try:
		handle = sys_command(f"blkid -o value -s TYPE {path}")
		return b''.join(handle).strip().decode('UTF-8')
	except SysCallError:
		return None<|MERGE_RESOLUTION|>--- conflicted
+++ resolved
@@ -451,39 +451,33 @@
 		"""
 		return self.raw_parted(string).exit_code
 
-<<<<<<< HEAD
-	def use_entire_disk(self, root_filesystem_type='ext4', encrypt_root_partition=True):
-		self.add_partition('primary', start='1MiB', end='513MiB', format='vfat')
-		#TODO: figure out what do for bios, we don't need a seprate partion for the bootloader
+	def use_entire_disk(self, root_filesystem_type='ext4'):
+		log(f"Using and formatting the entire {self.blockdevice}.", level=LOG_LEVELS.Debug)
 		if hasUEFI():
+			self.add_partition('primary', start='1MiB', end='513MiB', format='fat32')
 			self.set_name(0, 'EFI')
 			self.set(0, 'boot on')
-=======
-	def use_entire_disk(self, root_filesystem_type='ext4'):
-		log(f"Using and formatting the entire {self.blockdevice}.", level=LOG_LEVELS.Debug)
-		self.add_partition('primary', start='1MiB', end='513MiB', format='fat32')
-		self.set_name(0, 'EFI')
-		self.set(0, 'boot on')
->>>>>>> 2c90f02b
-		# TODO: Probably redundant because in GPT mode 'esp on' is an alias for "boot on"?
-		# https://www.gnu.org/software/parted/manual/html_node/set.html
+			# TODO: Probably redundant because in GPT mode 'esp on' is an alias for "boot on"?
+			# https://www.gnu.org/software/parted/manual/html_node/set.html
 			self.set(0, 'esp on')
 			self.add_partition('primary', start='513MiB', end='100%')
 
-<<<<<<< HEAD
 			self.blockdevice.partition[0].filesystem = 'vfat'
 			self.blockdevice.partition[1].filesystem = root_filesystem_type
-=======
-		self.blockdevice.partition[0].filesystem = 'vfat'
-		self.blockdevice.partition[1].filesystem = root_filesystem_type
-		log(f"Set the root partition {self.blockdevice.partition[1]} to use filesystem {root_filesystem_type}.", level=LOG_LEVELS.Debug)
->>>>>>> 2c90f02b
+			log(f"Set the root partition {self.blockdevice.partition[1]} to use filesystem {root_filesystem_type}.", level=LOG_LEVELS.Debug)
 
 			self.blockdevice.partition[0].target_mountpoint = '/boot'
 			self.blockdevice.partition[1].target_mountpoint = '/'
 
-		self.blockdevice.partition[0].allow_formatting = True
-		self.blockdevice.partition[1].allow_formatting = True
+			self.blockdevice.partition[0].allow_formatting = True
+			self.blockdevice.partition[1].allow_formatting = True
+		else:
+			#we don't need a seprate boot partition it would be a waste of space
+			self.add_partition('primary', start='1MB', end='100%')
+			self.blockdevice.partition[0].filesystem=root_filesystem_type
+			log(f"Set the root partition {self.blockdevice.partition[0]} to use filesystem {root_filesystem_type}.", level=LOG_LEVELS.Debug)
+			self.blockdevice.partition[0].target_mountpoint = '/'
+			self.blockdevice.partition[0].allow_formatting = True
 
 	def add_partition(self, type, start, end, format=None):
 		log(f'Adding partition to {self.blockdevice}', level=LOG_LEVELS.Info)
